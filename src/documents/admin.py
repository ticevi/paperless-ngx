from datetime import datetime, timedelta

from django.conf import settings
from django.contrib import admin, messages
from django.contrib.admin.templatetags.admin_urls import add_preserved_filters
from django.contrib.auth.models import Group, User
from django.db import models
from django.http import HttpResponseRedirect
from django.templatetags.static import static
from django.urls import reverse
from django.utils.html import format_html, format_html_join
from django.utils.http import urlquote
from django.utils.safestring import mark_safe

from documents.actions import (
    add_tag_to_selected,
    remove_correspondent_from_selected,
    remove_tag_from_selected,
    set_correspondent_on_selected,
    set_document_type_on_selected,
    remove_document_type_from_selected,
    run_document_classifier_on_selected
)

from .models import Correspondent, Document, DocumentType, Log, Tag


class FinancialYearFilter(admin.SimpleListFilter):

    title = "Financial Year"
    parameter_name = "fy"
    _fy_wraps = None

    def _fy_start(self, year):
        """Return date of the start of financial year for the given year."""
        fy_start = "{}-{}".format(str(year), settings.FY_START)
        return datetime.strptime(fy_start, "%Y-%m-%d").date()

    def _fy_end(self, year):
        """Return date of the end of financial year for the given year."""
        fy_end = "{}-{}".format(str(year), settings.FY_END)
        return datetime.strptime(fy_end, "%Y-%m-%d").date()

    def _fy_does_wrap(self):
        """Return whether the financial year spans across two years."""
        if self._fy_wraps is None:
            start = "{}".format(settings.FY_START)
            start = datetime.strptime(start, "%m-%d").date()
            end = "{}".format(settings.FY_END)
            end = datetime.strptime(end, "%m-%d").date()
            self._fy_wraps = end < start

        return self._fy_wraps

    def _determine_fy(self, date):
        """Return a (query, display) financial year tuple of the given date."""
        if self._fy_does_wrap():
            fy_start = self._fy_start(date.year)

            if date.date() >= fy_start:
                query = "{}-{}".format(date.year, date.year + 1)
            else:
                query = "{}-{}".format(date.year - 1, date.year)

            # To keep it simple we use the same string for both
            # query parameter and the display.
            return query, query

        else:
            query = "{0}-{0}".format(date.year)
            display = "{}".format(date.year)
            return query, display

    def lookups(self, request, model_admin):
        if not settings.FY_START or not settings.FY_END:
            return None

        r = []
        for document in Document.objects.all():
            r.append(self._determine_fy(document.created))

        return sorted(set(r), key=lambda x: x[0], reverse=True)

    def queryset(self, request, queryset):
        if not self.value() or not settings.FY_START or not settings.FY_END:
            return None

        start, end = self.value().split("-")
        return queryset.filter(created__gte=self._fy_start(start),
                               created__lte=self._fy_end(end))


class RecentCorrespondentFilter(admin.RelatedFieldListFilter):
    """
    If PAPERLESS_RECENT_CORRESPONDENT_YEARS is set, we limit the available
    correspondents to documents sent our way over the past ``n`` years.
    """

    def field_choices(self, field, request, model_admin):

        years = settings.PAPERLESS_RECENT_CORRESPONDENT_YEARS
        correspondents = Correspondent.objects.all()

        if years and years > 0:
            self.title = "Correspondent (Recent)"
            days = 365 * years
            correspondents = correspondents.filter(
                documents__created__gte=datetime.now() - timedelta(days=days)
            ).distinct()

        return [(c.id, c.name) for c in correspondents]


class CommonAdmin(admin.ModelAdmin):
    list_per_page = settings.PAPERLESS_LIST_PER_PAGE


class CorrespondentAdmin(CommonAdmin):

    list_display = (
        "name",
        "automatic_classification",
        "document_count",
        "last_correspondence"
    )
    list_editable = ("automatic_classification")

    readonly_fields = ("slug",)

    def get_queryset(self, request):
        qs = super(CorrespondentAdmin, self).get_queryset(request)
        qs = qs.annotate(
            document_count=models.Count("documents"),
            last_correspondence=models.Max("documents__created")
        )
        return qs

    def document_count(self, obj):
        return obj.document_count
    document_count.admin_order_field = "document_count"

    def last_correspondence(self, obj):
        return obj.last_correspondence
    last_correspondence.admin_order_field = "last_correspondence"


class TagAdmin(CommonAdmin):

<<<<<<< HEAD
    list_display = ("name", "colour", "automatic_classification", "document_count")
    list_filter = ("colour",)
    list_editable = ("colour", "automatic_classification")
=======
    list_display = (
        "name", "colour", "match", "matching_algorithm", "document_count")
    list_filter = ("colour", "matching_algorithm")
    list_editable = ("colour", "match", "matching_algorithm")
>>>>>>> 3c2a1a8c

    readonly_fields = ("slug",)

    class Media:
        js = ("js/colours.js",)

    def get_queryset(self, request):
        qs = super(TagAdmin, self).get_queryset(request)
        qs = qs.annotate(document_count=models.Count("documents"))
        return qs

    def document_count(self, obj):
        return obj.document_count
    document_count.admin_order_field = "document_count"


class DocumentTypeAdmin(CommonAdmin):

    list_display = ("name", "automatic_classification", "document_count")
    list_editable = ("automatic_classification",)

    def get_queryset(self, request):
        qs = super(DocumentTypeAdmin, self).get_queryset(request)
        qs = qs.annotate(document_count=models.Count("documents"))
        return qs

    def document_count(self, obj):
        return obj.document_count
    document_count.admin_order_field = "document_count"


class DocumentAdmin(CommonAdmin):

    class Media:
        css = {
            "all": ("paperless.css",)
        }

    search_fields = ("correspondent__name", "title", "content", "tags__name")
    readonly_fields = ("added", "file_type", "storage_type",)
    list_display = ("title", "created", "added", "thumbnail", "correspondent",
                    "tags_", "archive_serial_number", "document_type")
    list_filter = (
        "document_type",
        "tags",
        ("correspondent", RecentCorrespondentFilter),
        FinancialYearFilter
    )

    filter_horizontal = ("tags",)

    ordering = ["-created", "correspondent"]

    actions = [
        add_tag_to_selected,
        remove_tag_from_selected,
        set_correspondent_on_selected,
        remove_correspondent_from_selected,
        set_document_type_on_selected,
        remove_document_type_from_selected,
        run_document_classifier_on_selected
    ]

    date_hierarchy = "created"

    def __init__(self, *args, **kwargs):
        super().__init__(*args, **kwargs)
        self.document_queue = []

    def has_add_permission(self, request):
        return False

    def created_(self, obj):
        return obj.created.date().strftime("%Y-%m-%d")
    created_.short_description = "Created"

    def changelist_view(self, request, extra_context=None):

        response = super().changelist_view(
            request,
            extra_context=extra_context
        )

        if request.method == "GET":
            cl = self.get_changelist_instance(request)
            self.document_queue = [doc.id for doc in cl.queryset]

        return response

    def change_view(self, request, object_id=None, form_url='',
                    extra_context=None):

        extra_context = extra_context or {}
        doc = Document.objects.get(id=object_id)
        extra_context['download_url'] = doc.download_url
        extra_context['file_type'] = doc.file_type

        if self.document_queue and object_id:
            if int(object_id) in self.document_queue:
                # There is a queue of documents
                current_index = self.document_queue.index(int(object_id))
                if current_index < len(self.document_queue) - 1:
                    # ... and there are still documents in the queue
                    extra_context["next_object"] = self.document_queue[
                        current_index + 1
                    ]

        return super(DocumentAdmin, self).change_view(
            request,
            object_id,
            form_url,
            extra_context=extra_context,
        )

    def response_change(self, request, obj):

        # This is mostly copied from ModelAdmin.response_change()
        opts = self.model._meta
        preserved_filters = self.get_preserved_filters(request)

        msg_dict = {
            "name": opts.verbose_name,
            "obj": format_html(
                '<a href="{}">{}</a>',
                urlquote(request.path),
                obj
            ),
        }
        if "_saveandeditnext" in request.POST:
            msg = format_html(
                'The {name} "{obj}" was changed successfully. '
                'Editing next object.',
                **msg_dict
            )
            self.message_user(request, msg, messages.SUCCESS)
            redirect_url = reverse(
                "admin:{}_{}_change".format(opts.app_label, opts.model_name),
                args=(request.POST["_next_object"],),
                current_app=self.admin_site.name
            )
            redirect_url = add_preserved_filters(
                {
                    "preserved_filters": preserved_filters,
                    "opts": opts
                },
                redirect_url
            )
            return HttpResponseRedirect(redirect_url)

        return super().response_change(request, obj)

    @mark_safe
    def thumbnail(self, obj):
        return self._html_tag(
            "a",
            self._html_tag(
                "img",
                src=reverse("fetch", kwargs={"kind": "thumb", "pk": obj.pk}),
                width=180,
                alt="Thumbnail of {}".format(obj.file_name),
                title=obj.file_name
            ),
            href=obj.download_url
        )

    @mark_safe
    def tags_(self, obj):
        r = ""
        for tag in obj.tags.all():
            colour = tag.get_colour_display()
            r += self._html_tag(
                "a",
                tag.slug,
                **{
                    "class": "tag",
                    "style": "background-color: {};".format(colour),
                    "href": "{}?tags__id__exact={}".format(
                        reverse("admin:documents_document_changelist"),
                        tag.pk
                    )
                }
            )
        return r

    @mark_safe
    def document(self, obj):
        # TODO: is this method even used anymore?
        return self._html_tag(
            "a",
            self._html_tag(
                "img",
                src=static("documents/img/{}.png".format(obj.file_type)),
                width=22,
                height=22,
                alt=obj.file_type,
                title=obj.file_name
            ),
            href=obj.download_url
        )

    @staticmethod
    def _html_tag(kind, inside=None, **kwargs):
        attributes = format_html_join(' ', '{}="{}"', kwargs.items())

        if inside is not None:
            return format_html("<{kind} {attributes}>{inside}</{kind}>",
                               kind=kind, attributes=attributes, inside=inside)

        return format_html("<{} {}/>", kind, attributes)


class LogAdmin(CommonAdmin):

    list_display = ("created", "message", "level",)
    list_filter = ("level", "created",)


admin.site.register(Correspondent, CorrespondentAdmin)
admin.site.register(Tag, TagAdmin)
admin.site.register(DocumentType, DocumentTypeAdmin)
admin.site.register(Document, DocumentAdmin)
admin.site.register(Log, LogAdmin)


# Unless we implement multi-user, these default registrations don't make sense.
admin.site.unregister(Group)
admin.site.unregister(User)<|MERGE_RESOLUTION|>--- conflicted
+++ resolved
@@ -123,7 +123,7 @@
         "document_count",
         "last_correspondence"
     )
-    list_editable = ("automatic_classification")
+    list_editable = ("automatic_classification",)
 
     readonly_fields = ("slug",)
 
@@ -146,16 +146,9 @@
 
 class TagAdmin(CommonAdmin):
 
-<<<<<<< HEAD
     list_display = ("name", "colour", "automatic_classification", "document_count")
     list_filter = ("colour",)
     list_editable = ("colour", "automatic_classification")
-=======
-    list_display = (
-        "name", "colour", "match", "matching_algorithm", "document_count")
-    list_filter = ("colour", "matching_algorithm")
-    list_editable = ("colour", "match", "matching_algorithm")
->>>>>>> 3c2a1a8c
 
     readonly_fields = ("slug",)
 
@@ -176,6 +169,8 @@
 
     list_display = ("name", "automatic_classification", "document_count")
     list_editable = ("automatic_classification",)
+
+    readonly_fields = ("slug",)
 
     def get_queryset(self, request):
         qs = super(DocumentTypeAdmin, self).get_queryset(request)
