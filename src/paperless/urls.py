from django.conf.urls import include
from django.contrib import admin
from django.contrib.auth.decorators import login_required
from django.urls import path, re_path
from django.views.decorators.csrf import csrf_exempt
from django.views.generic import RedirectView
from rest_framework.authtoken import views
from rest_framework.routers import DefaultRouter

from documents.views import (
    CorrespondentViewSet,
    DocumentViewSet,
    LogViewSet,
    TagViewSet,
    DocumentTypeViewSet,
    SearchView,
    IndexView,
    SearchAutoCompleteView,
    StatisticsView,
    PostDocumentView,
<<<<<<< HEAD
    BulkEditView
=======
    SavedViewViewSet
>>>>>>> ff71b048
)
from paperless.views import FaviconView

api_router = DefaultRouter()
api_router.register(r"correspondents", CorrespondentViewSet)
api_router.register(r"document_types", DocumentTypeViewSet)
api_router.register(r"documents", DocumentViewSet)
api_router.register(r"logs", LogViewSet)
api_router.register(r"tags", TagViewSet)
api_router.register(r"saved_views", SavedViewViewSet)


urlpatterns = [
    re_path(r"^api/", include([
        re_path(r"^auth/",
                include(('rest_framework.urls', 'rest_framework'),
                        namespace="rest_framework")),

        re_path(r"^search/autocomplete/",
                SearchAutoCompleteView.as_view(),
                name="autocomplete"),

        re_path(r"^search/",
                SearchView.as_view(),
                name="search"),

        re_path(r"^statistics/",
                StatisticsView.as_view(),
                name="statistics"),

        re_path(r"^documents/post_document/", PostDocumentView.as_view(),
                name="post_document"),


        re_path(r"^documents/bulk_edit/", BulkEditView.as_view(),
                name="bulk_edit"),

        path('token/', views.obtain_auth_token)

    ] + api_router.urls)),

    re_path(r"^favicon.ico$", FaviconView.as_view(), name="favicon"),

    re_path(r"admin/", admin.site.urls),

    re_path(r"^fetch/", include([
        re_path(
            r"^doc/(?P<pk>\d+)$",
            RedirectView.as_view(url='/api/documents/%(pk)s/download/'),
        ),
        re_path(
            r"^thumb/(?P<pk>\d+)$",
            RedirectView.as_view(url='/api/documents/%(pk)s/thumb/'),
        ),
        re_path(
            r"^preview/(?P<pk>\d+)$",
            RedirectView.as_view(url='/api/documents/%(pk)s/preview/'),
        ),
    ])),

    re_path(r"^push$", csrf_exempt(
        RedirectView.as_view(url='/api/documents/post_document/'))),

    # Frontend assets TODO: this is pretty bad, but it works.
    path('assets/<path:path>',
         RedirectView.as_view(url='/static/frontend/assets/%(path)s')),

    # login, logout
    path('accounts/', include('django.contrib.auth.urls')),

    # Root of the Frontent
    re_path(r".*", login_required(IndexView.as_view())),
]

# Text in each page's <h1> (and above login form).
admin.site.site_header = 'Paperless-ng'
# Text at the end of each page's <title>.
admin.site.site_title = 'Paperless-ng'
# Text at the top of the admin index page.
admin.site.index_title = 'Paperless-ng administration'<|MERGE_RESOLUTION|>--- conflicted
+++ resolved
@@ -18,11 +18,8 @@
     SearchAutoCompleteView,
     StatisticsView,
     PostDocumentView,
-<<<<<<< HEAD
+    SavedViewViewSet,
     BulkEditView
-=======
-    SavedViewViewSet
->>>>>>> ff71b048
 )
 from paperless.views import FaviconView
 
