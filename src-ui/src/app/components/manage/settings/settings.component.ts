import {
  Component,
  Inject,
  LOCALE_ID,
  OnInit,
  OnDestroy,
  AfterViewInit,
} from '@angular/core'
import { FormControl, FormGroup } from '@angular/forms'
import { PaperlessSavedView } from 'src/app/data/paperless-saved-view'
import { DocumentListViewService } from 'src/app/services/document-list-view.service'
import { SavedViewService } from 'src/app/services/rest/saved-view.service'
import {
  LanguageOption,
  SettingsService,
} from 'src/app/services/settings.service'
import { Toast, ToastService } from 'src/app/services/toast.service'
import { dirtyCheck, DirtyComponent } from '@ngneat/dirty-check-forms'
import {
  Observable,
  Subscription,
  BehaviorSubject,
  first,
  tap,
  takeUntil,
  Subject,
} from 'rxjs'
import { SETTINGS_KEYS } from 'src/app/data/paperless-uisettings'
import { ActivatedRoute, Router } from '@angular/router'
import { ViewportScroller } from '@angular/common'
import { TourService } from 'ngx-ui-tour-ng-bootstrap'
import { ComponentWithPermissions } from '../../with-permissions/with-permissions.component'
import { NgbModal, NgbNavChangeEvent } from '@ng-bootstrap/ng-bootstrap'
import { UserService } from 'src/app/services/rest/user.service'
import { GroupService } from 'src/app/services/rest/group.service'
import { PaperlessUser } from 'src/app/data/paperless-user'
import { PaperlessGroup } from 'src/app/data/paperless-group'
import { UserEditDialogComponent } from '../../common/edit-dialog/user-edit-dialog/user-edit-dialog.component'
import { ConfirmDialogComponent } from '../../common/confirm-dialog/confirm-dialog.component'
import { GroupEditDialogComponent } from '../../common/edit-dialog/group-edit-dialog/group-edit-dialog.component'
import { PaperlessMailAccount } from 'src/app/data/paperless-mail-account'
import { PaperlessMailRule } from 'src/app/data/paperless-mail-rule'
import { MailAccountService } from 'src/app/services/rest/mail-account.service'
import { MailRuleService } from 'src/app/services/rest/mail-rule.service'
import { MailAccountEditDialogComponent } from '../../common/edit-dialog/mail-account-edit-dialog/mail-account-edit-dialog.component'
import { MailRuleEditDialogComponent } from '../../common/edit-dialog/mail-rule-edit-dialog/mail-rule-edit-dialog.component'

enum SettingsNavIDs {
  General = 1,
  Notifications = 2,
  SavedViews = 3,
  Mail = 4,
  UsersGroups = 5,
}

@Component({
  selector: 'app-settings',
  templateUrl: './settings.component.html',
  styleUrls: ['./settings.component.scss'],
})
export class SettingsComponent
  extends ComponentWithPermissions
  implements OnInit, AfterViewInit, OnDestroy, DirtyComponent
{
  SettingsNavIDs = SettingsNavIDs
  activeNavID: number

  savedViewGroup = new FormGroup({})
  usersGroup = new FormGroup({})
  groupsGroup = new FormGroup({})

  mailAccountGroup = new FormGroup({})
  mailRuleGroup = new FormGroup({})

  settingsForm = new FormGroup({
    bulkEditConfirmationDialogs: new FormControl(null),
    bulkEditApplyOnClose: new FormControl(null),
    documentListItemPerPage: new FormControl(null),
    slimSidebarEnabled: new FormControl(null),
    darkModeUseSystem: new FormControl(null),
    darkModeEnabled: new FormControl(null),
    darkModeInvertThumbs: new FormControl(null),
    themeColor: new FormControl(null),
    useNativePdfViewer: new FormControl(null),
    displayLanguage: new FormControl(null),
    dateLocale: new FormControl(null),
    dateFormat: new FormControl(null),
    commentsEnabled: new FormControl(null),
    updateCheckingEnabled: new FormControl(null),

    notificationsConsumerNewDocument: new FormControl(null),
    notificationsConsumerSuccess: new FormControl(null),
    notificationsConsumerFailed: new FormControl(null),
    notificationsConsumerSuppressOnDashboard: new FormControl(null),
    usersGroup: this.usersGroup,
    groupsGroup: this.groupsGroup,

    savedViewsWarnOnUnsavedChange: new FormControl(null),
    savedViews: this.savedViewGroup,

    mailAccounts: this.mailAccountGroup,
    mailRules: this.mailRuleGroup,
  })

  savedViews: PaperlessSavedView[]

  mailAccounts: PaperlessMailAccount[]
  mailRules: PaperlessMailRule[]

  store: BehaviorSubject<any>
  storeSub: Subscription
  isDirty$: Observable<boolean>
  isDirty: boolean = false
  unsubscribeNotifier: Subject<any> = new Subject()
  savePending: boolean = false

  users: PaperlessUser[]
  groups: PaperlessGroup[]

  get computedDateLocale(): string {
    return (
      this.settingsForm.value.dateLocale ||
      this.settingsForm.value.displayLanguage ||
      this.currentLocale
    )
  }

  constructor(
    public savedViewService: SavedViewService,
    public mailAccountService: MailAccountService,
    public mailRuleService: MailRuleService,
    private documentListViewService: DocumentListViewService,
    private toastService: ToastService,
    private settings: SettingsService,
    @Inject(LOCALE_ID) public currentLocale: string,
    private viewportScroller: ViewportScroller,
    private activatedRoute: ActivatedRoute,
    public readonly tourService: TourService,
    private usersService: UserService,
    private groupsService: GroupService,
    private router: Router,
    private modalService: NgbModal
  ) {
    super()
    this.settings.settingsSaved.subscribe(() => {
      if (!this.savePending) this.initialize()
    })
  }

  ngOnInit() {
    this.initialize()

    this.activatedRoute.paramMap.subscribe((paramMap) => {
      const section = paramMap.get('section')
      if (section) {
        const navIDKey: string = Object.keys(SettingsNavIDs).find(
          (navID) => navID.toLowerCase() == section
        )
        if (navIDKey) {
          this.activeNavID = SettingsNavIDs[navIDKey]
          this.maybeInitializeTab(this.activeNavID)
        }
      }
    })
  }

  ngAfterViewInit(): void {
    if (this.activatedRoute.snapshot.fragment) {
      this.viewportScroller.scrollToAnchor(
        this.activatedRoute.snapshot.fragment
      )
    }
  }

  private getCurrentSettings() {
    return {
      bulkEditConfirmationDialogs: this.settings.get(
        SETTINGS_KEYS.BULK_EDIT_CONFIRMATION_DIALOGS
      ),
      bulkEditApplyOnClose: this.settings.get(
        SETTINGS_KEYS.BULK_EDIT_APPLY_ON_CLOSE
      ),
      documentListItemPerPage: this.settings.get(
        SETTINGS_KEYS.DOCUMENT_LIST_SIZE
      ),
      slimSidebarEnabled: this.settings.get(SETTINGS_KEYS.SLIM_SIDEBAR),
      darkModeUseSystem: this.settings.get(SETTINGS_KEYS.DARK_MODE_USE_SYSTEM),
      darkModeEnabled: this.settings.get(SETTINGS_KEYS.DARK_MODE_ENABLED),
      darkModeInvertThumbs: this.settings.get(
        SETTINGS_KEYS.DARK_MODE_THUMB_INVERTED
      ),
      themeColor: this.settings.get(SETTINGS_KEYS.THEME_COLOR),
      useNativePdfViewer: this.settings.get(
        SETTINGS_KEYS.USE_NATIVE_PDF_VIEWER
      ),
      displayLanguage: this.settings.getLanguage(),
      dateLocale: this.settings.get(SETTINGS_KEYS.DATE_LOCALE),
      dateFormat: this.settings.get(SETTINGS_KEYS.DATE_FORMAT),
      commentsEnabled: this.settings.get(SETTINGS_KEYS.COMMENTS_ENABLED),
      updateCheckingEnabled: this.settings.get(
        SETTINGS_KEYS.UPDATE_CHECKING_ENABLED
      ),
      notificationsConsumerNewDocument: this.settings.get(
        SETTINGS_KEYS.NOTIFICATIONS_CONSUMER_NEW_DOCUMENT
      ),
      notificationsConsumerSuccess: this.settings.get(
        SETTINGS_KEYS.NOTIFICATIONS_CONSUMER_SUCCESS
      ),
      notificationsConsumerFailed: this.settings.get(
        SETTINGS_KEYS.NOTIFICATIONS_CONSUMER_FAILED
      ),
      notificationsConsumerSuppressOnDashboard: this.settings.get(
        SETTINGS_KEYS.NOTIFICATIONS_CONSUMER_SUPPRESS_ON_DASHBOARD
      ),
<<<<<<< HEAD
      usersGroup: {},
      groupsGroup: {},
=======
      savedViewsWarnOnUnsavedChange: this.settings.get(
        SETTINGS_KEYS.SAVED_VIEWS_WARN_ON_UNSAVED_CHANGE
      ),
>>>>>>> 4b9c79fa
      savedViews: {},
      mailAccounts: {},
      mailRules: {},
    }
  }

  onNavChange(navChangeEvent: NgbNavChangeEvent) {
    this.maybeInitializeTab(navChangeEvent.nextId)
    const [foundNavIDkey, foundNavIDValue] = Object.entries(
      SettingsNavIDs
    ).find(([navIDkey, navIDValue]) => navIDValue == navChangeEvent.nextId)
    if (foundNavIDkey)
      // if its dirty we need to wait for confirmation
      this.router
        .navigate(['settings', foundNavIDkey.toLowerCase()])
        .then((navigated) => {
          if (!navigated && this.isDirty) {
            this.activeNavID = navChangeEvent.activeId
          } else if (navigated && this.isDirty) {
            this.initialize()
          }
        })
  }

  // Load tab contents 'on demand', either on mouseover or focusin (i.e. before click) or called from nav change event
  maybeInitializeTab(navID: number): void {
    if (navID == SettingsNavIDs.SavedViews && !this.savedViews) {
      this.savedViewService.listAll().subscribe((r) => {
        this.savedViews = r.results
        this.initialize(false)
      })
    } else if (
      navID == SettingsNavIDs.UsersGroups &&
      (!this.users || !this.groups)
    ) {
      this.usersService.listAll().subscribe((r) => {
        this.users = r.results
        this.groupsService.listAll().subscribe((r) => {
          this.groups = r.results
          this.initialize(false)
        })
      })
    } else if (
      navID == SettingsNavIDs.Mail &&
      (!this.mailAccounts || !this.mailRules)
    ) {
      this.mailAccountService.listAll().subscribe((r) => {
        this.mailAccounts = r.results

        this.mailRuleService.listAll().subscribe((r) => {
          this.mailRules = r.results
          this.initialize(false)
        })
      })
    }
  }

  initialize(resetSettings: boolean = true) {
    this.unsubscribeNotifier.next(true)

    const currentFormValue = this.settingsForm.value

    let storeData = this.getCurrentSettings()

    if (this.savedViews) {
      for (let view of this.savedViews) {
        storeData.savedViews[view.id.toString()] = {
          id: view.id,
          name: view.name,
          show_on_dashboard: view.show_on_dashboard,
          show_in_sidebar: view.show_in_sidebar,
        }
        this.savedViewGroup.addControl(
          view.id.toString(),
          new FormGroup({
            id: new FormControl(null),
            name: new FormControl(null),
            show_on_dashboard: new FormControl(null),
            show_in_sidebar: new FormControl(null),
          })
        )
      }
    }

    if (this.users && this.groups) {
      for (let user of this.users) {
        storeData.usersGroup[user.id.toString()] = {
          id: user.id,
          username: user.username,
          first_name: user.first_name,
          last_name: user.last_name,
          is_active: user.is_active,
          is_superuser: user.is_superuser,
          groups: user.groups,
          user_permissions: user.user_permissions,
        }
        this.usersGroup.addControl(
          user.id.toString(),
          new FormGroup({
            id: new FormControl(null),
            username: new FormControl(null),
            first_name: new FormControl(null),
            last_name: new FormControl(null),
            is_active: new FormControl(null),
            is_superuser: new FormControl(null),
            groups: new FormControl(null),
            user_permissions: new FormControl(null),
          })
        )
      }

      for (let group of this.groups) {
        storeData.groupsGroup[group.id.toString()] = {
          id: group.id,
          name: group.name,
          permissions: group.permissions,
        }
        this.groupsGroup.addControl(
          group.id.toString(),
          new FormGroup({
            id: new FormControl(null),
            name: new FormControl(null),
            permissions: new FormControl(null),
          })
        )
      }
    }

    if (this.mailAccounts && this.mailRules) {
      for (let account of this.mailAccounts) {
        storeData.mailAccounts[account.id.toString()] = {
          id: account.id,
          name: account.name,
          imap_server: account.imap_server,
          imap_port: account.imap_port,
          imap_security: account.imap_security,
          username: account.username,
          password: account.password,
          character_set: account.character_set,
        }
        this.mailAccountGroup.addControl(
          account.id.toString(),
          new FormGroup({
            id: new FormControl(null),
            name: new FormControl(null),
            imap_server: new FormControl(null),
            imap_port: new FormControl(null),
            imap_security: new FormControl(null),
            username: new FormControl(null),
            password: new FormControl(null),
            character_set: new FormControl(null),
          })
        )
      }

      for (let rule of this.mailRules) {
        storeData.mailRules[rule.id.toString()] = {
          name: rule.name,
          account: rule.account,
          folder: rule.folder,
          filter_from: rule.filter_from,
          filter_subject: rule.filter_subject,
          filter_body: rule.filter_body,
          filter_attachment_filename: rule.filter_attachment_filename,
          maximum_age: rule.maximum_age,
          attachment_type: rule.attachment_type,
          action: rule.action,
          action_parameter: rule.action_parameter,
          assign_title_from: rule.assign_title_from,
          assign_tags: rule.assign_tags,
          assign_document_type: rule.assign_document_type,
          assign_correspondent_from: rule.assign_correspondent_from,
          assign_correspondent: rule.assign_correspondent,
        }
        this.mailRuleGroup.addControl(
          rule.id.toString(),
          new FormGroup({
            name: new FormControl(null),
            account: new FormControl(null),
            folder: new FormControl(null),
            filter_from: new FormControl(null),
            filter_subject: new FormControl(null),
            filter_body: new FormControl(null),
            filter_attachment_filename: new FormControl(null),
            maximum_age: new FormControl(null),
            attachment_type: new FormControl(null),
            action: new FormControl(null),
            action_parameter: new FormControl(null),
            assign_title_from: new FormControl(null),
            assign_tags: new FormControl(null),
            assign_document_type: new FormControl(null),
            assign_correspondent_from: new FormControl(null),
            assign_correspondent: new FormControl(null),
          })
        )
      }
    }

    this.store = new BehaviorSubject(storeData)

    this.storeSub = this.store.asObservable().subscribe((state) => {
      this.settingsForm.patchValue(state, { emitEvent: false })
    })

    // Initialize dirtyCheck
    this.isDirty$ = dirtyCheck(this.settingsForm, this.store.asObservable())

    // Record dirty in case we need to 'undo' appearance settings if not saved on close
    this.isDirty$
      .pipe(takeUntil(this.unsubscribeNotifier))
      .subscribe((dirty) => {
        this.isDirty = dirty
      })

    // "Live" visual changes prior to save
    this.settingsForm.valueChanges
      .pipe(takeUntil(this.unsubscribeNotifier))
      .subscribe(() => {
        this.settings.updateAppearanceSettings(
          this.settingsForm.get('darkModeUseSystem').value,
          this.settingsForm.get('darkModeEnabled').value,
          this.settingsForm.get('themeColor').value
        )
      })

    if (!resetSettings && currentFormValue) {
      // prevents loss of unsaved changes
      this.settingsForm.patchValue(currentFormValue)
    }
  }

  ngOnDestroy() {
    if (this.isDirty) this.settings.updateAppearanceSettings() // in case user changed appearance but didnt save
    this.storeSub && this.storeSub.unsubscribe()
  }

  deleteSavedView(savedView: PaperlessSavedView) {
    this.savedViewService.delete(savedView).subscribe(() => {
      this.savedViewGroup.removeControl(savedView.id.toString())
      this.savedViews.splice(this.savedViews.indexOf(savedView), 1)
      this.toastService.showInfo(
        $localize`Saved view "${savedView.name}" deleted.`
      )
    })
  }

  private saveLocalSettings() {
    this.savePending = true
    const reloadRequired =
      this.settingsForm.value.displayLanguage !=
        this.store?.getValue()['displayLanguage'] || // displayLanguage is dirty
      (this.settingsForm.value.updateCheckingEnabled !=
        this.store?.getValue()['updateCheckingEnabled'] &&
        this.settingsForm.value.updateCheckingEnabled) // update checking was turned on

    this.settings.set(
      SETTINGS_KEYS.BULK_EDIT_APPLY_ON_CLOSE,
      this.settingsForm.value.bulkEditApplyOnClose
    )
    this.settings.set(
      SETTINGS_KEYS.BULK_EDIT_CONFIRMATION_DIALOGS,
      this.settingsForm.value.bulkEditConfirmationDialogs
    )
    this.settings.set(
      SETTINGS_KEYS.DOCUMENT_LIST_SIZE,
      this.settingsForm.value.documentListItemPerPage
    )
    this.settings.set(
      SETTINGS_KEYS.SLIM_SIDEBAR,
      this.settingsForm.value.slimSidebarEnabled
    )
    this.settings.set(
      SETTINGS_KEYS.DARK_MODE_USE_SYSTEM,
      this.settingsForm.value.darkModeUseSystem
    )
    this.settings.set(
      SETTINGS_KEYS.DARK_MODE_ENABLED,
      (this.settingsForm.value.darkModeEnabled == true).toString()
    )
    this.settings.set(
      SETTINGS_KEYS.DARK_MODE_THUMB_INVERTED,
      (this.settingsForm.value.darkModeInvertThumbs == true).toString()
    )
    this.settings.set(
      SETTINGS_KEYS.THEME_COLOR,
      this.settingsForm.value.themeColor.toString()
    )
    this.settings.set(
      SETTINGS_KEYS.USE_NATIVE_PDF_VIEWER,
      this.settingsForm.value.useNativePdfViewer
    )
    this.settings.set(
      SETTINGS_KEYS.DATE_LOCALE,
      this.settingsForm.value.dateLocale
    )
    this.settings.set(
      SETTINGS_KEYS.DATE_FORMAT,
      this.settingsForm.value.dateFormat
    )
    this.settings.set(
      SETTINGS_KEYS.NOTIFICATIONS_CONSUMER_NEW_DOCUMENT,
      this.settingsForm.value.notificationsConsumerNewDocument
    )
    this.settings.set(
      SETTINGS_KEYS.NOTIFICATIONS_CONSUMER_SUCCESS,
      this.settingsForm.value.notificationsConsumerSuccess
    )
    this.settings.set(
      SETTINGS_KEYS.NOTIFICATIONS_CONSUMER_FAILED,
      this.settingsForm.value.notificationsConsumerFailed
    )
    this.settings.set(
      SETTINGS_KEYS.NOTIFICATIONS_CONSUMER_SUPPRESS_ON_DASHBOARD,
      this.settingsForm.value.notificationsConsumerSuppressOnDashboard
    )
    this.settings.set(
      SETTINGS_KEYS.COMMENTS_ENABLED,
      this.settingsForm.value.commentsEnabled
    )
    this.settings.set(
      SETTINGS_KEYS.UPDATE_CHECKING_ENABLED,
      this.settingsForm.value.updateCheckingEnabled
    )
    this.settings.set(
      SETTINGS_KEYS.SAVED_VIEWS_WARN_ON_UNSAVED_CHANGE,
      this.settingsForm.value.savedViewsWarnOnUnsavedChange
    )
    this.settings.setLanguage(this.settingsForm.value.displayLanguage)
    this.settings
      .storeSettings()
      .pipe(first())
      .pipe(tap(() => (this.savePending = false)))
      .subscribe({
        next: () => {
          this.store.next(this.settingsForm.value)
          this.documentListViewService.updatePageSize()
          this.settings.updateAppearanceSettings()
          let savedToast: Toast = {
            title: $localize`Settings saved`,
            content: $localize`Settings were saved successfully.`,
            delay: 500000,
          }
          if (reloadRequired) {
            ;(savedToast.content = $localize`Settings were saved successfully. Reload is required to apply some changes.`),
              (savedToast.actionName = $localize`Reload now`)
            savedToast.action = () => {
              location.reload()
            }
          }

          this.toastService.show(savedToast)
        },
        error: (error) => {
          this.toastService.showError(
            $localize`An error occurred while saving settings.`
          )
          console.log(error)
        },
      })
  }

  get displayLanguageOptions(): LanguageOption[] {
    return [{ code: '', name: $localize`Use system language` }].concat(
      this.settings.getLanguageOptions()
    )
  }

  get dateLocaleOptions(): LanguageOption[] {
    return [
      { code: '', name: $localize`Use date format of display language` },
    ].concat(this.settings.getDateLocaleOptions())
  }

  get today() {
    return new Date()
  }

  saveSettings() {
    let x = []
    for (let id in this.savedViewGroup.value) {
      x.push(this.savedViewGroup.value[id])
    }
    if (x.length > 0) {
      this.savedViewService.patchMany(x).subscribe(
        (s) => {
          this.saveLocalSettings()
        },
        (error) => {
          this.toastService.showError(
            $localize`Error while storing settings on server: ${JSON.stringify(
              error.error
            )}`
          )
        }
      )
    } else {
      this.saveLocalSettings()
    }
  }

  clearThemeColor() {
    this.settingsForm.get('themeColor').patchValue('')
  }

  editUser(user: PaperlessUser) {
    var modal = this.modalService.open(UserEditDialogComponent, {
      backdrop: 'static',
      size: 'xl',
    })
    modal.componentInstance.dialogMode = user ? 'edit' : 'create'
    modal.componentInstance.object = user
    modal.componentInstance.succeeded
      .pipe(takeUntil(this.unsubscribeNotifier))
      .subscribe({
        next: (newUser) => {
          this.toastService.showInfo(
            $localize`Saved user "${newUser.username}".`
          )
          this.usersService.listAll().subscribe((r) => {
            this.users = r.results
            this.initialize()
          })
        },
        error: (e) => {
          this.toastService.showError(
            $localize`Error saving user: ${e.toString()}.`
          )
        },
      })
  }

  deleteUser(user: PaperlessUser) {
    let modal = this.modalService.open(ConfirmDialogComponent, {
      backdrop: 'static',
    })
    modal.componentInstance.title = $localize`Confirm delete user account`
    modal.componentInstance.messageBold = $localize`This operation will permanently this user account.`
    modal.componentInstance.message = $localize`This operation cannot be undone.`
    modal.componentInstance.btnClass = 'btn-danger'
    modal.componentInstance.btnCaption = $localize`Proceed`
    modal.componentInstance.confirmClicked.subscribe(() => {
      modal.componentInstance.buttonsEnabled = false
      this.usersService.delete(user).subscribe({
        next: () => {
          modal.close()
          this.toastService.showInfo($localize`Deleted user`)
          this.usersService.listAll().subscribe((r) => {
            this.users = r.results
            this.initialize()
          })
        },
        error: (e) => {
          this.toastService.showError(
            $localize`Error deleting user: ${e.toString()}.`
          )
        },
      })
    })
  }

  editGroup(group: PaperlessGroup) {
    var modal = this.modalService.open(GroupEditDialogComponent, {
      backdrop: 'static',
      size: 'lg',
    })
    modal.componentInstance.dialogMode = group ? 'edit' : 'create'
    modal.componentInstance.object = group
    modal.componentInstance.succeeded
      .pipe(takeUntil(this.unsubscribeNotifier))
      .subscribe({
        next: (newGroup) => {
          this.toastService.showInfo($localize`Saved group "${newGroup.name}".`)
          this.groupsService.listAll().subscribe((r) => {
            this.groups = r.results
            this.initialize()
          })
        },
        error: (e) => {
          this.toastService.showError(
            $localize`Error saving group: ${e.toString()}.`
          )
        },
      })
  }

  deleteGroup(group: PaperlessGroup) {
    let modal = this.modalService.open(ConfirmDialogComponent, {
      backdrop: 'static',
    })
    modal.componentInstance.title = $localize`Confirm delete user group`
    modal.componentInstance.messageBold = $localize`This operation will permanently this user group.`
    modal.componentInstance.message = $localize`This operation cannot be undone.`
    modal.componentInstance.btnClass = 'btn-danger'
    modal.componentInstance.btnCaption = $localize`Proceed`
    modal.componentInstance.confirmClicked.subscribe(() => {
      modal.componentInstance.buttonsEnabled = false
      this.groupsService.delete(group).subscribe({
        next: () => {
          modal.close()
          this.toastService.showInfo($localize`Deleted group`)
          this.groupsService.listAll().subscribe((r) => {
            this.groups = r.results
            this.initialize()
          })
        },
        error: (e) => {
          this.toastService.showError(
            $localize`Error deleting group: ${e.toString()}.`
          )
        },
      })
    })
  }

  getGroupName(id: number): string {
    return this.groups?.find((g) => g.id === id)?.name ?? ''
  }

  editMailAccount(account: PaperlessMailAccount) {
    const modal = this.modalService.open(MailAccountEditDialogComponent, {
      backdrop: 'static',
      size: 'xl',
    })
    modal.componentInstance.dialogMode = account ? 'edit' : 'create'
    modal.componentInstance.object = account
    modal.componentInstance.succeeded
      .pipe(takeUntil(this.unsubscribeNotifier))
      .subscribe({
        next: (newMailAccount) => {
          this.toastService.showInfo(
            $localize`Saved account "${newMailAccount.name}".`
          )
          this.mailAccountService.clearCache()
          this.mailAccountService.listAll().subscribe((r) => {
            this.mailAccounts = r.results
            this.initialize()
          })
        },
        error: (e) => {
          this.toastService.showError(
            $localize`Error saving account: ${e.toString()}.`
          )
        },
      })
  }

  deleteMailAccount(account: PaperlessMailAccount) {
    const modal = this.modalService.open(ConfirmDialogComponent, {
      backdrop: 'static',
    })
    modal.componentInstance.title = $localize`Confirm delete mail account`
    modal.componentInstance.messageBold = $localize`This operation will permanently delete this mail account.`
    modal.componentInstance.message = $localize`This operation cannot be undone.`
    modal.componentInstance.btnClass = 'btn-danger'
    modal.componentInstance.btnCaption = $localize`Proceed`
    modal.componentInstance.confirmClicked.subscribe(() => {
      modal.componentInstance.buttonsEnabled = false
      this.mailAccountService.delete(account).subscribe({
        next: () => {
          modal.close()
          this.toastService.showInfo($localize`Deleted mail account`)
          this.mailAccountService.clearCache()
          this.mailAccountService.listAll().subscribe((r) => {
            this.mailAccounts = r.results
            this.initialize()
          })
        },
        error: (e) => {
          this.toastService.showError(
            $localize`Error deleting mail account: ${e.toString()}.`
          )
        },
      })
    })
  }

  editMailRule(rule: PaperlessMailRule) {
    const modal = this.modalService.open(MailRuleEditDialogComponent, {
      backdrop: 'static',
      size: 'xl',
    })
    modal.componentInstance.dialogMode = rule ? 'edit' : 'create'
    modal.componentInstance.object = rule
    modal.componentInstance.succeeded
      .pipe(takeUntil(this.unsubscribeNotifier))
      .subscribe({
        next: (newMailRule) => {
          this.toastService.showInfo(
            $localize`Saved rule "${newMailRule.name}".`
          )
          this.mailRuleService.clearCache()
          this.mailRuleService.listAll().subscribe((r) => {
            this.mailRules = r.results

            this.initialize()
          })
        },
        error: (e) => {
          this.toastService.showError(
            $localize`Error saving rule: ${e.toString()}.`
          )
        },
      })
  }

  deleteMailRule(rule: PaperlessMailRule) {
    const modal = this.modalService.open(ConfirmDialogComponent, {
      backdrop: 'static',
    })
    modal.componentInstance.title = $localize`Confirm delete mail rule`
    modal.componentInstance.messageBold = $localize`This operation will permanently delete this mail rule.`
    modal.componentInstance.message = $localize`This operation cannot be undone.`
    modal.componentInstance.btnClass = 'btn-danger'
    modal.componentInstance.btnCaption = $localize`Proceed`
    modal.componentInstance.confirmClicked.subscribe(() => {
      modal.componentInstance.buttonsEnabled = false
      this.mailRuleService.delete(rule).subscribe({
        next: () => {
          modal.close()
          this.toastService.showInfo($localize`Deleted mail rule`)
          this.mailRuleService.clearCache()
          this.mailRuleService.listAll().subscribe((r) => {
            this.mailRules = r.results
            this.initialize()
          })
        },
        error: (e) => {
          this.toastService.showError(
            $localize`Error deleting mail rule: ${e.toString()}.`
          )
        },
      })
    })
  }
}<|MERGE_RESOLUTION|>--- conflicted
+++ resolved
@@ -212,14 +212,11 @@
       notificationsConsumerSuppressOnDashboard: this.settings.get(
         SETTINGS_KEYS.NOTIFICATIONS_CONSUMER_SUPPRESS_ON_DASHBOARD
       ),
-<<<<<<< HEAD
+      savedViewsWarnOnUnsavedChange: this.settings.get(
+        SETTINGS_KEYS.SAVED_VIEWS_WARN_ON_UNSAVED_CHANGE
+      ),
       usersGroup: {},
       groupsGroup: {},
-=======
-      savedViewsWarnOnUnsavedChange: this.settings.get(
-        SETTINGS_KEYS.SAVED_VIEWS_WARN_ON_UNSAVED_CHANGE
-      ),
->>>>>>> 4b9c79fa
       savedViews: {},
       mailAccounts: {},
       mailRules: {},
