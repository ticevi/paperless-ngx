import { Component, HostListener, OnInit } from '@angular/core'
import { FormControl } from '@angular/forms'
import { ActivatedRoute, Router } from '@angular/router'
import { from, Observable } from 'rxjs'
import {
  debounceTime,
  distinctUntilChanged,
  map,
  switchMap,
  first,
} from 'rxjs/operators'
import { PaperlessDocument } from 'src/app/data/paperless-document'
import { OpenDocumentsService } from 'src/app/services/open-documents.service'
import { SavedViewService } from 'src/app/services/rest/saved-view.service'
import { SearchService } from 'src/app/services/rest/search.service'
import { environment } from 'src/environments/environment'
import { DocumentDetailComponent } from '../document-detail/document-detail.component'
import { DocumentListViewService } from 'src/app/services/document-list-view.service'
import { FILTER_FULLTEXT_QUERY } from 'src/app/data/filter-rule-type'
import {
  RemoteVersionService,
  AppRemoteVersion,
} from 'src/app/services/rest/remote-version.service'
import { SettingsService } from 'src/app/services/settings.service'
import { TasksService } from 'src/app/services/tasks.service'
import { ComponentCanDeactivate } from 'src/app/guards/dirty-doc.guard'
import { SETTINGS_KEYS } from 'src/app/data/paperless-uisettings'
import { ToastService } from 'src/app/services/toast.service'
<<<<<<< HEAD
import { SplitMergeService } from 'src/app/services/split-merge.service'
=======
import { ComponentWithPermissions } from '../with-permissions/with-permissions.component'
>>>>>>> 16d3041d

@Component({
  selector: 'app-app-frame',
  templateUrl: './app-frame.component.html',
  styleUrls: ['./app-frame.component.scss'],
})
export class AppFrameComponent
  extends ComponentWithPermissions
  implements OnInit, ComponentCanDeactivate
{
  constructor(
    public router: Router,
    private activatedRoute: ActivatedRoute,
    private openDocumentsService: OpenDocumentsService,
    private searchService: SearchService,
    public savedViewService: SavedViewService,
    private remoteVersionService: RemoteVersionService,
    private list: DocumentListViewService,
    public settingsService: SettingsService,
    public tasksService: TasksService,
<<<<<<< HEAD
    private readonly toastService: ToastService,
    private splitMergeService: SplitMergeService
  ) {}
=======
    private readonly toastService: ToastService
  ) {
    super()
  }
>>>>>>> 16d3041d

  ngOnInit(): void {
    if (this.settingsService.get(SETTINGS_KEYS.UPDATE_CHECKING_ENABLED)) {
      this.checkForUpdates()
    }
    this.tasksService.reload()
  }

  versionString = `${environment.appTitle} ${environment.version}`
  appRemoteVersion

  isMenuCollapsed: boolean = true

  slimSidebarAnimating: boolean = false

  toggleSlimSidebar(): void {
    this.slimSidebarAnimating = true
    this.slimSidebarEnabled = !this.slimSidebarEnabled
    setTimeout(() => {
      this.slimSidebarAnimating = false
    }, 200) // slightly longer than css animation for slim sidebar
  }

  get slimSidebarEnabled(): boolean {
    return this.settingsService.get(SETTINGS_KEYS.SLIM_SIDEBAR)
  }

  set slimSidebarEnabled(enabled: boolean) {
    this.settingsService.set(SETTINGS_KEYS.SLIM_SIDEBAR, enabled)
    this.settingsService
      .storeSettings()
      .pipe(first())
      .subscribe({
        error: (error) => {
          this.toastService.showError(
            $localize`An error occurred while saving settings.`
          )
          console.log(error)
        },
      })
  }

  closeMenu() {
    this.isMenuCollapsed = true
  }

  get openDocuments(): PaperlessDocument[] {
    return this.openDocumentsService.getOpenDocuments()
  }

  @HostListener('window:beforeunload')
  canDeactivate(): Observable<boolean> | boolean {
    return !this.openDocumentsService.hasDirty()
  }

  searchField = new FormControl('')

  get searchFieldEmpty(): boolean {
    return this.searchField.value.trim().length == 0
  }

  resetSearchField() {
    this.searchField.reset('')
  }

  searchFieldKeyup(event: KeyboardEvent) {
    if (event.key == 'Escape') {
      this.resetSearchField()
    }
  }

  searchAutoComplete = (text$: Observable<string>) =>
    text$.pipe(
      debounceTime(200),
      distinctUntilChanged(),
      map((term) => {
        if (term.lastIndexOf(' ') != -1) {
          return term.substring(term.lastIndexOf(' ') + 1)
        } else {
          return term
        }
      }),
      switchMap((term) =>
        term.length < 2 ? from([[]]) : this.searchService.autocomplete(term)
      )
    )

  itemSelected(event) {
    event.preventDefault()
    let currentSearch: string = this.searchField.value
    let lastSpaceIndex = currentSearch.lastIndexOf(' ')
    if (lastSpaceIndex != -1) {
      currentSearch = currentSearch.substring(0, lastSpaceIndex + 1)
      currentSearch += event.item + ' '
    } else {
      currentSearch = event.item + ' '
    }
    this.searchField.patchValue(currentSearch)
  }

  search() {
    this.closeMenu()
    this.list.quickFilter([
      {
        rule_type: FILTER_FULLTEXT_QUERY,
        value: (this.searchField.value as string).trim(),
      },
    ])
  }

  closeDocument(d: PaperlessDocument) {
    this.openDocumentsService
      .closeDocument(d)
      .pipe(first())
      .subscribe((confirmed) => {
        if (confirmed) {
          this.closeMenu()
          let route = this.activatedRoute.snapshot
          while (route.firstChild) {
            route = route.firstChild
          }
          if (
            route.component == DocumentDetailComponent &&
            route.params['id'] == d.id
          ) {
            this.router.navigate([''])
          }
        }
      })
  }

  closeAll() {
    // user may need to confirm losing unsaved changes
    this.openDocumentsService
      .closeAll()
      .pipe(first())
      .subscribe((confirmed) => {
        if (confirmed) {
          this.closeMenu()

          // TODO: is there a better way to do this?
          let route = this.activatedRoute
          while (route.firstChild) {
            route = route.firstChild
          }
          if (route.component === DocumentDetailComponent) {
            this.router.navigate([''])
          }
        }
      })
  }

  get splitMergeToolVisible() {
    return this.splitMergeService.hasDocuments()
  }

  private checkForUpdates() {
    this.remoteVersionService
      .checkForUpdates()
      .subscribe((appRemoteVersion: AppRemoteVersion) => {
        this.appRemoteVersion = appRemoteVersion
      })
  }

  setUpdateChecking(enable: boolean) {
    this.settingsService.set(SETTINGS_KEYS.UPDATE_CHECKING_ENABLED, enable)
    this.settingsService
      .storeSettings()
      .pipe(first())
      .subscribe({
        error: (error) => {
          this.toastService.showError(
            $localize`An error occurred while saving update checking settings.`
          )
          console.log(error)
        },
      })
    if (enable) {
      this.checkForUpdates()
    }
  }
}<|MERGE_RESOLUTION|>--- conflicted
+++ resolved
@@ -26,11 +26,8 @@
 import { ComponentCanDeactivate } from 'src/app/guards/dirty-doc.guard'
 import { SETTINGS_KEYS } from 'src/app/data/paperless-uisettings'
 import { ToastService } from 'src/app/services/toast.service'
-<<<<<<< HEAD
+import { ComponentWithPermissions } from '../with-permissions/with-permissions.component'
 import { SplitMergeService } from 'src/app/services/split-merge.service'
-=======
-import { ComponentWithPermissions } from '../with-permissions/with-permissions.component'
->>>>>>> 16d3041d
 
 @Component({
   selector: 'app-app-frame',
@@ -51,16 +48,11 @@
     private list: DocumentListViewService,
     public settingsService: SettingsService,
     public tasksService: TasksService,
-<<<<<<< HEAD
     private readonly toastService: ToastService,
     private splitMergeService: SplitMergeService
-  ) {}
-=======
-    private readonly toastService: ToastService
   ) {
     super()
   }
->>>>>>> 16d3041d
 
   ngOnInit(): void {
     if (this.settingsService.get(SETTINGS_KEYS.UPDATE_CHECKING_ENABLED)) {
