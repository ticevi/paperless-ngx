--- conflicted
+++ resolved
@@ -17,14 +17,11 @@
 import { PermissionsGuard } from './guards/permissions.guard'
 import { DirtyDocGuard } from './guards/dirty-doc.guard'
 import { DirtySavedViewGuard } from './guards/dirty-saved-view.guard'
-<<<<<<< HEAD
-import { SplitMergeComponent } from './components/split-merge/split-merge.component'
-=======
 import {
   PermissionAction,
   PermissionType,
 } from './services/permissions.service'
->>>>>>> 16d3041d
+import { SplitMergeComponent } from './components/split-merge/split-merge.component'
 
 const routes: Routes = [
   { path: '', redirectTo: 'dashboard', pathMatch: 'full' },
